--- conflicted
+++ resolved
@@ -1,318 +1,314 @@
-function [r,p,rmse,w,t,b] = mTRFcrossval(stim,resp,fs,map,tmin,tmax,lambda,varargin)
-%mTRFcrossval mTRF Toolbox cross-validation function.
-%   [R,P,RMSE] = MTRFCROSSVAL(STIM,RESP,FS,MAP,TMIN,TMAX,LAMBDA) performs
-%   10-fold cross-validation on the set of stimuli STIM and the
-%   neural responses RESP for the range of ridge parameter values LAMBDA.
-%   As a measure of performance, it returns the correlation coefficients R
-%   between the predicted and original signals, the corresponding p-values
-%   P and the root-mean-square errors RMSE. Pass in MAP==1 to map in the
-%   forward direction or MAP==-1 to map backwards. The sampling frequency
-%   FS should be defined in Hertz and the time lags should be set in
-%   milliseconds between TMIN and TMAX.
-%     ** Important note **
-%     Because each fold contains a random sampling of data, the
-%     prediction accuracies may slightly vary each time this function is run.
-%     Use these prediction accuracies to identify the optimal lambda value.
-%     DO NOT USE THESE PREDICTION ACCURACIES TO REPORT MODEL PERFORMANCE!
-%     Once the optimal model is identified, please use mTRFpredict.m to
-%     compute model performance.
-%
-%   [...,W,T,B] = MTRFCROSSVAL(...) also returns the model W, the bias term
-%   B, and the corresponding time array T for the model
-%
-%   Inputs:
-%   stim   - set of stimuli [cell{1,trials}(time by features)]
-%   resp   - set of neural responses [cell{1,trials}(time by channels)]
-%   fs     - sampling frequency (Hz)
-%   map    - mapping direction (forward==1, backward==-1)
-%   tmin   - minimum time lag (ms)
-%   tmax   - maximum time lag (ms)
-%   lambda - ridge parameter values
-%   tlims (optional) - (NEW, NZ, 2019) specifies range or indexes of times 
-%      that should be included in the model training and testing. If specific 
-%      indexes are desired, then they should be specified in each cell of 
-%      tlims, where the number of cells equals the number of trials.
-%      Otherwise, set tlims=[] to use all of the data.
-%      (default: all indexes are used)
-%      (see usetinds.m for more information on specifying tlims)
-%   nfolds - (optional) specify the number of cross-validation folds 
-%      (default: 10)
-%
-%   Optional parameters (specify as 'parameter',value in function input)
-%   Parameter   Value
-%   'method'    a string specifying the regularization method to be used
-%                   'Ridge'     Ridge regularization (default)
-%                   'Tikhonov'  Tikhonov regularization
-%   'scale'     a logical scalar specifying whether to scale regularization
-%               parameter LAMBDA according to the data dimensions: pass in
-%               0 to apply no scaling (default) or 1 to apply scaling
-%   'dim'       a scalar specifying the dimension to work along: pass in 1
-%               to work along the columns (default) or 2 to work along the
-%               rows
-%   'rows'      a string specifying the rows to use in the case of any
-%               missing values (NaNs)
-%                   'all'       use all rows, regardless of NaNs (default)
-%                   'complete'  use only rows with no NaN values
-%   'tlims'     specifies range or indexes of times that should be included 
-%               in the model training and testing. If specific indexes are 
-%               desired, then they should be specified in each cell of 
-%               tlims, where the number of cells equals the number of trials.
-%               Otherwise, set tlims=[] to use all of the data.
-%               (default: all indexes are used)
-%               (see usetinds.m for more information on specifying tlims)
-%   'nfolds' -  specify the number of cross-validation folds 
-%               (default: 10)
-%
-%   Outputs:
-%   r      - correlation coefficients
-%   p      - p-values of the correlations
-%   rmse   - root-mean-square errors
-%      ** Note: all prediction accuracy measures (r, p, rmse) are:
-%                 MAP==1: fold by feats
-%                 MAP==-1: fold by chans
-%   model  - (optional) linear mapping function (MAP==1: lags by lambdas by feats, 
-%            MAP==-1: lags by lambdas by chans)
-%   t      - (optional) lags used by the model (in ms)
-%
-%   See README for examples of use.
-%
-%   See also lagGen.m, mTRFtrain.m, mTRFpredict.m, mTRFcrossval.m.
-
-%   References:
-%      [1] Crosse MC, Di Liberto GM, Bednar A, Lalor EC (2015) The
-%          multivariate temporal response function (mTRF) toolbox: a MATLAB
-%          toolbox for relating neural signals to continuous stimuli. Front
-%          Hum Neurosci 10:604.
-
-%   Authors: Mick Crosse, Giovanni Di Liberto, Edmund Lalor
-%   Recent edits (2019): Nathaniel J Zuk
-%   Email: mickcrosse@gmail.com, edmundlalor@gmail.com
-%   Website: www.lalorlab.net
-%   Lalor Lab, Trinity College Dublin, IRELAND
-%   April 2014; Last revision: 17-Oct-2019
-
-% Decode input variable arguments
-[method,dim,rows,nfolds,tlims] = decode_varargin(varargin);
-
-% if the stim or response aren't cell arrays (only one trial was
-% presented), make them a one element cell array
-if ~iscell(stim), stim = {stim}; end
-if ~iscell(resp), resp = {resp}; end
-
-% Define x and y
-if tmin > tmax
-    error('Value of TMIN must be < TMAX')
-end
-if map == 1
-    x = stim;
-    y = resp;
-elseif map == -1
-    x = resp;
-    y = stim;
-    [tmin,tmax] = deal(tmax,tmin);
-else
-    error('Value of MAP must be 1 (forward) or -1 (backward)')
-end
-clear stim resp
-
-size_chk = zeros(length(x),1); % flag if the # time samples in x and y aren't the same
-for n = 1:length(x) % iterate through each trial
-    % Arrange data column-wise
-    if dim == 2
-        x{n} = x{n}'; y{n} = y{n}';
-    end
-    % if it's a row array, flip to be a column array
-    if size(x{n},1) == 1 && size(x{n},2) > 1
-        x{n} = x{n}';
-    end
-    if size(y{n},1) == 1 && size(y{n},2) > 1
-        y{n} = y{n}';
-    end
-    if size(x{n},1) ~= size(y{n},1)
-%         error('Trial %d: STIM and RESP must have the same number of observations.',n)
-        size_chk(n) = 1;
-    end
-end
-
-% Warn the user if the # of time samples of any of the x-y pairs isn't the same
-if sum(size_chk)>0
-    warning(['STIM and RESP have a different number of time samples for at\n'...
-        'least one of the trials. Arrays will be truncated to have the same\n'...
-        'number of samples.']);
-end
-
-ncond = size(y{1},2); % number of conditions (columns of y) to fit
-
-% Convert time lags to samples
-tmin = floor(tmin/1e3*fs*map);
-tmax = ceil(tmax/1e3*fs*map);
-
-ninputs = size(x{1},2); % get the number of columns in x, before it is 
-    % replaced by the design matrix
-disp('Creating the design matrices...');
-% Create the design matrices trial by trial
-std_tm = tic;
-for i = 1:numel(x)
-    % Generate lag matrix
-    x{i} = [ones(size(x{i},1),1),lagGen(x{i},tmin:tmax)]; %%% skip constant term (NZ)
-    % Set X and y to the same length
-    minlen = min([size(x{i},1) size(y{i},1)]);
-    x{i} = x{i}(1:minlen,:);
-    y{i} = y{i}(1:minlen,:);
-    % Remove time indexes, if specified
-    if iscell(tlims), % if tlims is a cell array, it means that specific indexes were supplied
-        tinds = usetinds(tlims{i},fs,minlen);
-    else
-        tinds = usetinds(tlims,fs,minlen);
-    end
-    x{i} = x{i}(tinds,:);
-    y{i} = y{i}(tinds,:);
-    % Use only rows with no NaN values if specified
-    if strcmpi(rows,'complete')
-        x{i} = x{i}(~any(isnan(y{i}),2),:);
-        y{i} = y{i}(~any(isnan(y{i}),2),:);
-        y{i} = y{i}(~any(isnan(x{i}),2),:);
-        x{i} = x{i}(~any(isnan(x{i}),2),:);
-    elseif strcmpi(rows,'all') && (any(any(isnan(x{i}))) || any(any(isnan(y{i}))))
-        error(['STIM or RESP missing values. Set argument ROWS to '...
-            '''complete''.'])
-    end
-end
-fprintf('Completed in %.3f s\n',toc(std_tm));
-
-% Create the regularization matrix
-dim = size(x{1},2); % get the number of model parameters
-if strcmpi(method,'Ridge') % Ridge regularization
-    M = eye(dim,dim); M(1,1) = 0;
-elseif strcmpi(method,'Tikhonov')  % Tikhonov regularization
-    if size(x,2) > 1
-        warning(['Tikhonov regularization may cause cross-channel '...
-            'leakage for multivariate regression.'])
-    end
-    d = 2*eye(dim);d([dim+2,end]) = 1;
-    u = [zeros(dim,1),eye(dim,dim-1)];
-    l = [zeros(1,dim);eye(dim-1,dim)];
-    M = d-u-l; M(:,1) = 0; M(1,:) = 0;
-    M = M/2;
-end
-
-% Randomly resample time points
-tottmidx = sum(cellfun(@(n) size(n,1),x));
-rndtmsmp = randperm(tottmidx);
-% Determine the starting index for each fold, with respect to the randomized samples
-foldidx = (0:nfolds-1)*floor(tottmidx/nfolds);
-    % the last fold has at most tottmidx/nfolds samples more than the others
-
-disp('Starting model fitting...');
-% Make the variables that will store the error and correlation values for each lambda and each fold
-rmse = NaN(nfolds,numel(lambda),ncond); % root mean squared error
-r = NaN(nfolds,numel(lambda),ncond); % Pearson's correlation
-p = NaN(nfolds,numel(lambda),ncond); % significance of Pearson's correlation
-% For each fold...
-for n = 1:nfolds,
-    mdlfitting_tm = tic;
-    fprintf('Fold %d/%d\n',n,nfolds); % display which fold is being run
-    % Identify the time samples used for this fold
-    if n==nfolds, % if this is the last fold, get the rest of the indexes for testing
-        tstinds = rndtmsmp(foldidx(n)+1:end); % grab the rest of the samples if it's the last fold
-    else
-        tstinds = rndtmsmp(foldidx(n)+1:foldidx(n+1));
-    end
-    trninds = setxor(rndtmsmp,tstinds); % use the rest of the samples for training
-
-    % Get the testing data
-    xtst = cell_to_time_samples(x,tstinds);
-    ytst = cell_to_time_samples(y,tstinds);
-    % Compute the matrices involved in the linear regression
-    [xtx,xty] = compute_linreg_matrices(x,y,trninds);
-    
-    % Cross-validation
-    fprintf('Cross-validating to each lambda (%d iterations)',length(lambda));
-    for j = 1:numel(lambda)
-        model_fold = (xtx+lambda(j)*M)\xty; % compute model
-        pred_fold = xtst*model_fold; % compute prediction
-        [rtmp,ptmp] = corr(ytst,squeeze(pred_fold)); % Pearson's
-        r(n,j,:) = diag(rtmp); p(n,j,:) = diag(ptmp);
-        rmse(n,j,:) = sqrt(mean((ytst-pred_fold).^2,1)); % root mean squared error
-%         rmse(n,j,:) = std(ytst-pred_fold,1);
-        fprintf('.');
-    end 
-    fprintf('\n');
-    clear xtx xty xtst ytst
-    fprintf('Completed in %.3f s\n',toc(mdlfitting_tm));
-end
-
-if nargout>3, % if the model is one of the outputs
-    % Compute the final models for all training data using each lambda parameter
-    disp('Computing model on all training data...');
-    [xtx,xty] = compute_linreg_matrices(x,y);
-    w = NaN(dim,ncond,length(lambda));
-    for j = 1:length(lambda)
-        w(:,:,j) = (xtx+lambda(j)*M)\xty;
-    end
-<<<<<<< HEAD
-    w = w*fs;
-=======
-    w = w*fs; % NZ (7-11-2019), normalize weights to be compatible with new version
-        % of mTRFpredict
->>>>>>> 28ed741e
-    t = (tmin:tmax)/fs*1e3;
-    b = w(1,:,:); % get the bias terms for each lambda
-    w = reshape(w(2:end,:,:),[ninputs,length(t),ncond,length(lambda)]);
-    % Get the model lags (in ms)
-end
-
-%% Decode varargin
-function [method,dim,rows,nfolds,tlims] = decode_varargin(varargin)
-%decode_varargin decode input variable arguments
-%   [PARAM1,PARAM2,...] = DECODE_VARARGIN('PARAM1',VAL1,'PARAM2',VAL2,...)
-%   decodes the input variable arguments of the main function.
-
-varargin = varargin{1,1};
-if any(strcmpi(varargin,'method')) && ~isempty(varargin{find(strcmpi(...
-        varargin,'method'))+1})
-    method = varargin{find(strcmpi(varargin,'method'))+1};
-    if ~any(strcmpi(method,{'Ridge','Tikhonov'}))
-        error(['Invalid value for argument METHOD. Valid values are: '...
-            '''Ridge'', ''Tikhonov''.'])
-    end
-else
-    method = 'Ridge'; % default: use ridge method
-end
-if any(strcmpi(varargin,'dim')) && ~isempty(varargin{find(strcmpi(...
-        varargin,'dim'))+1})
-    dim = varargin{find(strcmpi(varargin,'dim'))+1};
-    if ~isscalar(dim) || dim~=1 && dim~=2
-        error(['Dimension argument must be a positive integer scalar '...
-            'within indexing range.'])
-    end
-else
-    dim = 1; % default: work along columns
-end
-if any(strcmpi(varargin,'rows')) && ~isempty(varargin{find(strcmpi(...
-        varargin,'rows'))+1})
-    rows = varargin{find(strcmpi(varargin,'rows'))+1};
-    if ~any(strcmpi(rows,{'all','complete'}))
-        error(['Invalid value for argument ROWS. Valid values are: '...
-            '''all'', ''complete''.'])
-    end
-else
-    rows = 'all'; % default: use all rows
-end
-% # folds
-if any(strcmpi(varargin,'nfolds')) && ~isempty(varargin{find(strcmpi(...
-        varargin,'nfolds'))+1})
-    nfolds = varargin{find(strcmpi(varargin,'nfolds'))+1};
-    if ~isinteger(nfolds)
-        error('Invalid value for argument NFOLDS, it must be an integer')
-    end
-else
-    nfolds = 10; % default: use all rows
-end
-% tlims
-if any(strcmpi(varargin,'tlims')) && ~isempty(varargin{find(strcmpi(...
-        varargin,'tlims'))+1})
-    tlims = varargin{find(strcmpi(varargin,'tlims'))+1};
-else
-    tlims = []; % default: use all rows
-end
+function [r,p,rmse,w,t,b] = mTRFcrossval(stim,resp,fs,map,tmin,tmax,lambda,varargin)
+%mTRFcrossval mTRF Toolbox cross-validation function.
+%   [R,P,RMSE] = MTRFCROSSVAL(STIM,RESP,FS,MAP,TMIN,TMAX,LAMBDA) performs
+%   10-fold cross-validation on the set of stimuli STIM and the
+%   neural responses RESP for the range of ridge parameter values LAMBDA.
+%   As a measure of performance, it returns the correlation coefficients R
+%   between the predicted and original signals, the corresponding p-values
+%   P and the root-mean-square errors RMSE. Pass in MAP==1 to map in the
+%   forward direction or MAP==-1 to map backwards. The sampling frequency
+%   FS should be defined in Hertz and the time lags should be set in
+%   milliseconds between TMIN and TMAX.
+%     ** Important note **
+%     Because each fold contains a random sampling of data, the
+%     prediction accuracies may slightly vary each time this function is run.
+%     Use these prediction accuracies to identify the optimal lambda value.
+%     DO NOT USE THESE PREDICTION ACCURACIES TO REPORT MODEL PERFORMANCE!
+%     Once the optimal model is identified, please use mTRFpredict.m to
+%     compute model performance.
+%
+%   [...,W,T,B] = MTRFCROSSVAL(...) also returns the model W, the bias term
+%   B, and the corresponding time array T for the model
+%
+%   Inputs:
+%   stim   - set of stimuli [cell{1,trials}(time by features)]
+%   resp   - set of neural responses [cell{1,trials}(time by channels)]
+%   fs     - sampling frequency (Hz)
+%   map    - mapping direction (forward==1, backward==-1)
+%   tmin   - minimum time lag (ms)
+%   tmax   - maximum time lag (ms)
+%   lambda - ridge parameter values
+%   tlims (optional) - (NEW, NZ, 2019) specifies range or indexes of times 
+%      that should be included in the model training and testing. If specific 
+%      indexes are desired, then they should be specified in each cell of 
+%      tlims, where the number of cells equals the number of trials.
+%      Otherwise, set tlims=[] to use all of the data.
+%      (default: all indexes are used)
+%      (see usetinds.m for more information on specifying tlims)
+%   nfolds - (optional) specify the number of cross-validation folds 
+%      (default: 10)
+%
+%   Optional parameters (specify as 'parameter',value in function input)
+%   Parameter   Value
+%   'method'    a string specifying the regularization method to be used
+%                   'Ridge'     Ridge regularization (default)
+%                   'Tikhonov'  Tikhonov regularization
+%   'scale'     a logical scalar specifying whether to scale regularization
+%               parameter LAMBDA according to the data dimensions: pass in
+%               0 to apply no scaling (default) or 1 to apply scaling
+%   'dim'       a scalar specifying the dimension to work along: pass in 1
+%               to work along the columns (default) or 2 to work along the
+%               rows
+%   'rows'      a string specifying the rows to use in the case of any
+%               missing values (NaNs)
+%                   'all'       use all rows, regardless of NaNs (default)
+%                   'complete'  use only rows with no NaN values
+%   'tlims'     specifies range or indexes of times that should be included 
+%               in the model training and testing. If specific indexes are 
+%               desired, then they should be specified in each cell of 
+%               tlims, where the number of cells equals the number of trials.
+%               Otherwise, set tlims=[] to use all of the data.
+%               (default: all indexes are used)
+%               (see usetinds.m for more information on specifying tlims)
+%   'nfolds' -  specify the number of cross-validation folds 
+%               (default: 10)
+%
+%   Outputs:
+%   r      - correlation coefficients
+%   p      - p-values of the correlations
+%   rmse   - root-mean-square errors
+%      ** Note: all prediction accuracy measures (r, p, rmse) are:
+%                 MAP==1: fold by feats
+%                 MAP==-1: fold by chans
+%   model  - (optional) linear mapping function (MAP==1: lags by lambdas by feats, 
+%            MAP==-1: lags by lambdas by chans)
+%   t      - (optional) lags used by the model (in ms)
+%
+%   See README for examples of use.
+%
+%   See also lagGen.m, mTRFtrain.m, mTRFpredict.m, mTRFcrossval.m.
+
+%   References:
+%      [1] Crosse MC, Di Liberto GM, Bednar A, Lalor EC (2015) The
+%          multivariate temporal response function (mTRF) toolbox: a MATLAB
+%          toolbox for relating neural signals to continuous stimuli. Front
+%          Hum Neurosci 10:604.
+
+%   Authors: Mick Crosse, Giovanni Di Liberto, Edmund Lalor
+%   Recent edits (2019): Nathaniel J Zuk
+%   Email: mickcrosse@gmail.com, edmundlalor@gmail.com
+%   Website: www.lalorlab.net
+%   Lalor Lab, Trinity College Dublin, IRELAND
+%   April 2014; Last revision: 17-Oct-2019
+
+% Decode input variable arguments
+[method,dim,rows,nfolds,tlims] = decode_varargin(varargin);
+
+% if the stim or response aren't cell arrays (only one trial was
+% presented), make them a one element cell array
+if ~iscell(stim), stim = {stim}; end
+if ~iscell(resp), resp = {resp}; end
+
+% Define x and y
+if tmin > tmax
+    error('Value of TMIN must be < TMAX')
+end
+if map == 1
+    x = stim;
+    y = resp;
+elseif map == -1
+    x = resp;
+    y = stim;
+    [tmin,tmax] = deal(tmax,tmin);
+else
+    error('Value of MAP must be 1 (forward) or -1 (backward)')
+end
+clear stim resp
+
+size_chk = zeros(length(x),1); % flag if the # time samples in x and y aren't the same
+for n = 1:length(x) % iterate through each trial
+    % Arrange data column-wise
+    if dim == 2
+        x{n} = x{n}'; y{n} = y{n}';
+    end
+    % if it's a row array, flip to be a column array
+    if size(x{n},1) == 1 && size(x{n},2) > 1
+        x{n} = x{n}';
+    end
+    if size(y{n},1) == 1 && size(y{n},2) > 1
+        y{n} = y{n}';
+    end
+    if size(x{n},1) ~= size(y{n},1)
+%         error('Trial %d: STIM and RESP must have the same number of observations.',n)
+        size_chk(n) = 1;
+    end
+end
+
+% Warn the user if the # of time samples of any of the x-y pairs isn't the same
+if sum(size_chk)>0
+    warning(['STIM and RESP have a different number of time samples for at\n'...
+        'least one of the trials. Arrays will be truncated to have the same\n'...
+        'number of samples.']);
+end
+
+ncond = size(y{1},2); % number of conditions (columns of y) to fit
+
+% Convert time lags to samples
+tmin = floor(tmin/1e3*fs*map);
+tmax = ceil(tmax/1e3*fs*map);
+
+ninputs = size(x{1},2); % get the number of columns in x, before it is 
+    % replaced by the design matrix
+disp('Creating the design matrices...');
+% Create the design matrices trial by trial
+std_tm = tic;
+for i = 1:numel(x)
+    % Generate lag matrix
+    x{i} = [ones(size(x{i},1),1),lagGen(x{i},tmin:tmax)]; %%% skip constant term (NZ)
+    % Set X and y to the same length
+    minlen = min([size(x{i},1) size(y{i},1)]);
+    x{i} = x{i}(1:minlen,:);
+    y{i} = y{i}(1:minlen,:);
+    % Remove time indexes, if specified
+    if iscell(tlims), % if tlims is a cell array, it means that specific indexes were supplied
+        tinds = usetinds(tlims{i},fs,minlen);
+    else
+        tinds = usetinds(tlims,fs,minlen);
+    end
+    x{i} = x{i}(tinds,:);
+    y{i} = y{i}(tinds,:);
+    % Use only rows with no NaN values if specified
+    if strcmpi(rows,'complete')
+        x{i} = x{i}(~any(isnan(y{i}),2),:);
+        y{i} = y{i}(~any(isnan(y{i}),2),:);
+        y{i} = y{i}(~any(isnan(x{i}),2),:);
+        x{i} = x{i}(~any(isnan(x{i}),2),:);
+    elseif strcmpi(rows,'all') && (any(any(isnan(x{i}))) || any(any(isnan(y{i}))))
+        error(['STIM or RESP missing values. Set argument ROWS to '...
+            '''complete''.'])
+    end
+end
+fprintf('Completed in %.3f s\n',toc(std_tm));
+
+% Create the regularization matrix
+dim = size(x{1},2); % get the number of model parameters
+if strcmpi(method,'Ridge') % Ridge regularization
+    M = eye(dim,dim); M(1,1) = 0;
+elseif strcmpi(method,'Tikhonov')  % Tikhonov regularization
+    if size(x,2) > 1
+        warning(['Tikhonov regularization may cause cross-channel '...
+            'leakage for multivariate regression.'])
+    end
+    d = 2*eye(dim);d([dim+2,end]) = 1;
+    u = [zeros(dim,1),eye(dim,dim-1)];
+    l = [zeros(1,dim);eye(dim-1,dim)];
+    M = d-u-l; M(:,1) = 0; M(1,:) = 0;
+    M = M/2;
+end
+
+% Randomly resample time points
+tottmidx = sum(cellfun(@(n) size(n,1),x));
+rndtmsmp = randperm(tottmidx);
+% Determine the starting index for each fold, with respect to the randomized samples
+foldidx = (0:nfolds-1)*floor(tottmidx/nfolds);
+    % the last fold has at most tottmidx/nfolds samples more than the others
+
+disp('Starting model fitting...');
+% Make the variables that will store the error and correlation values for each lambda and each fold
+rmse = NaN(nfolds,numel(lambda),ncond); % root mean squared error
+r = NaN(nfolds,numel(lambda),ncond); % Pearson's correlation
+p = NaN(nfolds,numel(lambda),ncond); % significance of Pearson's correlation
+% For each fold...
+for n = 1:nfolds,
+    mdlfitting_tm = tic;
+    fprintf('Fold %d/%d\n',n,nfolds); % display which fold is being run
+    % Identify the time samples used for this fold
+    if n==nfolds, % if this is the last fold, get the rest of the indexes for testing
+        tstinds = rndtmsmp(foldidx(n)+1:end); % grab the rest of the samples if it's the last fold
+    else
+        tstinds = rndtmsmp(foldidx(n)+1:foldidx(n+1));
+    end
+    trninds = setxor(rndtmsmp,tstinds); % use the rest of the samples for training
+
+    % Get the testing data
+    xtst = cell_to_time_samples(x,tstinds);
+    ytst = cell_to_time_samples(y,tstinds);
+    % Compute the matrices involved in the linear regression
+    [xtx,xty] = compute_linreg_matrices(x,y,trninds);
+    
+    % Cross-validation
+    fprintf('Cross-validating to each lambda (%d iterations)',length(lambda));
+    for j = 1:numel(lambda)
+        model_fold = (xtx+lambda(j)*M)\xty; % compute model
+        pred_fold = xtst*model_fold; % compute prediction
+        [rtmp,ptmp] = corr(ytst,squeeze(pred_fold)); % Pearson's
+        r(n,j,:) = diag(rtmp); p(n,j,:) = diag(ptmp);
+        rmse(n,j,:) = sqrt(mean((ytst-pred_fold).^2,1)); % root mean squared error
+%         rmse(n,j,:) = std(ytst-pred_fold,1);
+        fprintf('.');
+    end 
+    fprintf('\n');
+    clear xtx xty xtst ytst
+    fprintf('Completed in %.3f s\n',toc(mdlfitting_tm));
+end
+
+if nargout>3, % if the model is one of the outputs
+    % Compute the final models for all training data using each lambda parameter
+    disp('Computing model on all training data...');
+    [xtx,xty] = compute_linreg_matrices(x,y);
+    w = NaN(dim,ncond,length(lambda));
+    for j = 1:length(lambda)
+        w(:,:,j) = (xtx+lambda(j)*M)\xty;
+    end
+    w = w*fs; % NZ (7-11-2019), normalize weights to be compatible with new version
+        % of mTRFpredict
+    t = (tmin:tmax)/fs*1e3;
+    b = w(1,:,:); % get the bias terms for each lambda
+    w = reshape(w(2:end,:,:),[ninputs,length(t),ncond,length(lambda)]);
+    % Get the model lags (in ms)
+end
+
+%% Decode varargin
+function [method,dim,rows,nfolds,tlims] = decode_varargin(varargin)
+%decode_varargin decode input variable arguments
+%   [PARAM1,PARAM2,...] = DECODE_VARARGIN('PARAM1',VAL1,'PARAM2',VAL2,...)
+%   decodes the input variable arguments of the main function.
+
+varargin = varargin{1,1};
+if any(strcmpi(varargin,'method')) && ~isempty(varargin{find(strcmpi(...
+        varargin,'method'))+1})
+    method = varargin{find(strcmpi(varargin,'method'))+1};
+    if ~any(strcmpi(method,{'Ridge','Tikhonov'}))
+        error(['Invalid value for argument METHOD. Valid values are: '...
+            '''Ridge'', ''Tikhonov''.'])
+    end
+else
+    method = 'Ridge'; % default: use ridge method
+end
+if any(strcmpi(varargin,'dim')) && ~isempty(varargin{find(strcmpi(...
+        varargin,'dim'))+1})
+    dim = varargin{find(strcmpi(varargin,'dim'))+1};
+    if ~isscalar(dim) || dim~=1 && dim~=2
+        error(['Dimension argument must be a positive integer scalar '...
+            'within indexing range.'])
+    end
+else
+    dim = 1; % default: work along columns
+end
+if any(strcmpi(varargin,'rows')) && ~isempty(varargin{find(strcmpi(...
+        varargin,'rows'))+1})
+    rows = varargin{find(strcmpi(varargin,'rows'))+1};
+    if ~any(strcmpi(rows,{'all','complete'}))
+        error(['Invalid value for argument ROWS. Valid values are: '...
+            '''all'', ''complete''.'])
+    end
+else
+    rows = 'all'; % default: use all rows
+end
+% # folds
+if any(strcmpi(varargin,'nfolds')) && ~isempty(varargin{find(strcmpi(...
+        varargin,'nfolds'))+1})
+    nfolds = varargin{find(strcmpi(varargin,'nfolds'))+1};
+    if ~isinteger(nfolds)
+        error('Invalid value for argument NFOLDS, it must be an integer')
+    end
+else
+    nfolds = 10; % default: use all rows
+end
+% tlims
+if any(strcmpi(varargin,'tlims')) && ~isempty(varargin{find(strcmpi(...
+        varargin,'tlims'))+1})
+    tlims = varargin{find(strcmpi(varargin,'tlims'))+1};
+else
+    tlims = []; % default: use all rows
+end